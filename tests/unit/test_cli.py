--- conflicted
+++ resolved
@@ -22,10 +22,7 @@
         "invert_using_spec": False,
         "sample_rate": 44100,
         "use_autocast": False,
-<<<<<<< HEAD
         "use_soundfile": False,
-=======
->>>>>>> 5e83a961
         "mdx_params": {"hop_length": 1024, "segment_size": 256, "overlap": 0.25, "batch_size": 1, "enable_denoise": False},
         "vr_params": {"batch_size": 1, "window_size": 512, "aggression": 5, "enable_tta": False, "enable_post_process": False, "post_process_threshold": 0.2, "high_end_process": False},
         "demucs_params": {"segment_size": "Default", "shifts": 2, "overlap": 0.25, "segments_enabled": True},
@@ -222,9 +219,6 @@
             expected_args["use_autocast"] = True
 
             # Assertions
-<<<<<<< HEAD
-            mock_separator.assert_called_once_with(**expected_args)
-=======
             mock_separator.assert_called_once_with(**common_expected_args)
 
 # Test using use_autocast argument
@@ -240,5 +234,4 @@
             common_expected_args["use_autocast"] = True
 
             # Assertions
-            mock_separator.assert_called_once_with(**common_expected_args)
->>>>>>> 5e83a961
+            mock_separator.assert_called_once_with(**common_expected_args)